--- conflicted
+++ resolved
@@ -363,13 +363,10 @@
 }
 
 type simpleService struct {
-<<<<<<< HEAD
 	streamsOpened          atomic.Int32
 	streamMessagesReceived atomic.Int32
 	streamMessagesSent     atomic.Int32
 
-=======
->>>>>>> c7bb2f44
 	expectedInput []simple.Foo // messages expected from the client
 
 	returnOutput []simple.Foo // messages to be streamed back to client
@@ -385,11 +382,8 @@
 }
 
 func (s *simpleService) ClientStream(stream simple.Bar_ClientStreamServer) error {
-<<<<<<< HEAD
 	s.streamsOpened.Inc()
 
-=======
->>>>>>> c7bb2f44
 	idx := 0
 	for idx < len(s.expectedInput) {
 		msg, err := stream.Recv()
@@ -404,11 +398,8 @@
 			return fmt.Errorf("unexpected input found at index: %d", idx)
 		}
 
-<<<<<<< HEAD
 		s.streamMessagesReceived.Inc()
 
-=======
->>>>>>> c7bb2f44
 		idx++
 	}
 
@@ -420,11 +411,8 @@
 }
 
 func (s *simpleService) ServerStream(req *simple.Foo, stream simple.Bar_ServerStreamServer) error {
-<<<<<<< HEAD
 	s.streamsOpened.Inc()
 
-=======
->>>>>>> c7bb2f44
 	if len(s.expectedInput) > 0 && !reflect.DeepEqual(*req, s.expectedInput[0]) {
 		return fmt.Errorf("unexpected input found")
 	}
@@ -433,22 +421,16 @@
 		if err := stream.Send(&req); err != nil {
 			return err
 		}
-<<<<<<< HEAD
 
 		s.streamMessagesSent.Inc()
-=======
->>>>>>> c7bb2f44
 	}
 
 	return s.returnError
 }
 
 func (s *simpleService) BidiStream(stream simple.Bar_BidiStreamServer) error {
-<<<<<<< HEAD
 	s.streamsOpened.Inc()
 
-=======
->>>>>>> c7bb2f44
 	idx := 0
 	for idx < len(s.expectedInput) {
 		msg, err := stream.Recv()
@@ -463,11 +445,8 @@
 			return fmt.Errorf("unexpected input found at index: %d", idx)
 		}
 
-<<<<<<< HEAD
 		s.streamMessagesReceived.Inc()
 
-=======
->>>>>>> c7bb2f44
 		idx++
 	}
 
@@ -475,34 +454,214 @@
 		if err := stream.Send(&req); err != nil {
 			return err
 		}
-<<<<<<< HEAD
 
 		s.streamMessagesSent.Inc()
-=======
->>>>>>> c7bb2f44
 	}
 
 	return s.returnError
 }
 
-<<<<<<< HEAD
-func setupGRPCServer(t *testing.T) (net.Addr, *grpc.Server, *simpleService) {
-=======
 func setupGRPCServer(t *testing.T, svc *simpleService) (net.Addr, *grpc.Server) {
->>>>>>> c7bb2f44
 	ln, err := net.Listen("tcp", "127.0.0.1:0")
 	require.NoError(t, err)
 
-	simpleSvc := &simpleService{}
 	s := grpc.NewServer()
-<<<<<<< HEAD
-	simple.RegisterBarServer(s, simpleSvc)
-=======
 	simple.RegisterBarServer(s, svc)
->>>>>>> c7bb2f44
 	reflection.Register(s)
 	go s.Serve(ln)
-	return ln.Addr(), s, simpleSvc
+	return ln.Addr(), s
+}
+
+func TestGRPCStreamBenchmark(t *testing.T) {
+
+	tests := []struct {
+		desc    string
+		opts    Options
+		wantRes string
+		wantErr string
+
+		returnError   error
+		returnOutput  []simple.Foo
+		expectedInput []simple.Foo
+
+		expectStreams        int32
+		expectSentMessage    int32
+		expectReceiveMessage int32
+	}{
+		{
+			desc: "client streaming - without warmup",
+			opts: Options{
+				ROpts: RequestOptions{
+					FileDescriptorSet: []string{"testdata/protobuf/simple/simple.proto.bin"},
+					Procedure:         "Bar/ClientStream",
+					Timeout:           timeMillisFlag(time.Second),
+					RequestJSON:       `{"test":1}{"test":2} {"test":4}`,
+				},
+				TOpts: TransportOptions{
+					ServiceName: "foo",
+				},
+				BOpts: BenchmarkOptions{
+					MaxRequests:    100,
+					WarmupRequests: 0,
+					Connections:    2,
+					Concurrency:    2,
+				},
+			},
+			wantRes:              `Total requests:           100`,
+			returnOutput:         []simple.Foo{{Test: 1}},
+			expectedInput:        []simple.Foo{{Test: 1}, {Test: 2}, {Test: 4}},
+			expectStreams:        100,
+			expectReceiveMessage: 300,
+		},
+		{
+			desc: "client streaming - with warmup",
+			opts: Options{
+				ROpts: RequestOptions{
+					FileDescriptorSet: []string{"testdata/protobuf/simple/simple.proto.bin"},
+					Procedure:         "Bar/ClientStream",
+					Timeout:           timeMillisFlag(time.Second),
+					RequestJSON:       `{"test":1}{"test":2}{"test":-1} {"test":10}`,
+				},
+				TOpts: TransportOptions{
+					ServiceName: "foo",
+				},
+				BOpts: BenchmarkOptions{
+					MaxRequests:    100,
+					WarmupRequests: 1,
+					Connections:    2,
+					Concurrency:    2,
+				},
+			},
+			wantRes:              `Total requests:           100`,
+			returnOutput:         []simple.Foo{{Test: 1}},
+			expectedInput:        []simple.Foo{{Test: 1}, {Test: 2}, {Test: -1}, {Test: 10}},
+			expectStreams:        103,
+			expectReceiveMessage: 412,
+		},
+		{
+			desc: "server streaming - without warmup",
+			opts: Options{
+				ROpts: RequestOptions{
+					FileDescriptorSet: []string{"testdata/protobuf/simple/simple.proto.bin"},
+					Procedure:         "Bar/ServerStream",
+					Timeout:           timeMillisFlag(time.Second),
+					RequestJSON:       `{"test":"2"}`,
+				},
+				TOpts: TransportOptions{
+					ServiceName: "foo",
+				},
+				BOpts: BenchmarkOptions{
+					MaxRequests:    100,
+					WarmupRequests: 0,
+					Connections:    2,
+					Concurrency:    2,
+				},
+			},
+			wantRes:           `Total requests:           100`,
+			returnOutput:      []simple.Foo{{Test: 1}, {Test: 2}},
+			expectedInput:     []simple.Foo{{Test: 2}},
+			expectStreams:     100,
+			expectSentMessage: 200,
+		},
+		{
+			desc: "server streaming - with warmup",
+			opts: Options{
+				ROpts: RequestOptions{
+					FileDescriptorSet: []string{"testdata/protobuf/simple/simple.proto.bin"},
+					Procedure:         "Bar/ServerStream",
+					Timeout:           timeMillisFlag(time.Second),
+					RequestJSON:       `{"test":1}`,
+				},
+				TOpts: TransportOptions{
+					ServiceName: "foo",
+				},
+				BOpts: BenchmarkOptions{
+					MaxRequests:    100,
+					WarmupRequests: 1,
+					Connections:    2,
+					Concurrency:    2,
+				},
+			},
+			wantRes:           `Total requests:           100`,
+			returnOutput:      []simple.Foo{{Test: 1}, {Test: 2}},
+			expectedInput:     []simple.Foo{{Test: 1}},
+			expectStreams:     103,
+			expectSentMessage: 206,
+		},
+		{
+			desc: "bidirectional streaming - with warmup",
+			opts: Options{
+				ROpts: RequestOptions{
+					FileDescriptorSet: []string{"testdata/protobuf/simple/simple.proto.bin"},
+					Procedure:         "Bar/BidiStream",
+					Timeout:           timeMillisFlag(time.Second),
+					RequestJSON:       `{"test":1}{"test":2}`,
+				},
+				TOpts: TransportOptions{
+					ServiceName: "foo",
+				},
+				BOpts: BenchmarkOptions{
+					MaxRequests:    100,
+					WarmupRequests: 1,
+					Connections:    2,
+					Concurrency:    2,
+				},
+			},
+			wantRes:              `Total requests:           100`,
+			returnOutput:         []simple.Foo{{Test: 1}, {Test: 2}},
+			expectedInput:        []simple.Foo{{Test: 1}, {Test: 2}},
+			expectStreams:        103,
+			expectSentMessage:    206,
+			expectReceiveMessage: 206,
+		},
+		{
+			desc: "bidirectional streaming - without warmup",
+			opts: Options{
+				ROpts: RequestOptions{
+					FileDescriptorSet: []string{"testdata/protobuf/simple/simple.proto.bin"},
+					Procedure:         "Bar/BidiStream",
+					Timeout:           timeMillisFlag(time.Second),
+					RequestJSON:       `{"test":1}{"test":2}`,
+				},
+				TOpts: TransportOptions{
+					ServiceName: "foo",
+				},
+				BOpts: BenchmarkOptions{
+					MaxRequests:    100,
+					WarmupRequests: 0,
+					Connections:    2,
+					Concurrency:    2,
+				},
+			},
+			wantRes:              `Total requests:           100`,
+			returnOutput:         []simple.Foo{{Test: 1}, {Test: 2}},
+			expectedInput:        []simple.Foo{{Test: 1}, {Test: 2}},
+			expectStreams:        100,
+			expectSentMessage:    200,
+			expectReceiveMessage: 200,
+		},
+	}
+	for _, tt := range tests {
+		t.Run(tt.desc, func(t *testing.T) {
+			svc := &simpleService{
+				expectedInput: tt.expectedInput,
+				returnOutput:  tt.returnOutput,
+				returnError:   tt.returnError,
+			}
+			addr, server := setupGRPCServer(t, svc)
+			defer server.Stop()
+
+			tt.opts.TOpts.Peers = []string{"grpc://" + addr.String()}
+
+			gotOut, gotErr := runTestWithOpts(tt.opts)
+			assert.Contains(t, gotErr, tt.wantErr)
+			assert.Contains(t, gotOut, tt.wantRes)
+
+			assert.Equal(t, tt.expectStreams, svc.streamsOpened.Load())
+			assert.Equal(t, tt.expectSentMessage, svc.streamMessagesSent.Load())
+			assert.Equal(t, tt.expectReceiveMessage, svc.streamMessagesReceived.Load())
+		})
+	}
 }
 
 func TestGRPCStream(t *testing.T) {
@@ -568,481 +727,6 @@
 					FileDescriptorSet: []string{"testdata/protobuf/simple/simple.proto.bin"},
 					Procedure:         "Bar/ClientStream",
 					Timeout:           timeMillisFlag(time.Second),
-					RequestJSON:       ``,
-				},
-				TOpts: TransportOptions{
-					ServiceName: "foo",
-				},
-			},
-			wantRes:      `{}`,
-			returnOutput: []simple.Foo{{}},
-		},
-		{
-			desc: "sever streaming with multiple input",
-			opts: Options{
-				ROpts: RequestOptions{
-					FileDescriptorSet: []string{"testdata/protobuf/simple/simple.proto.bin"},
-					Procedure:         "Bar/ServerStream",
-					Timeout:           timeMillisFlag(time.Second),
-					RequestJSON:       `{}{}`,
-				},
-				TOpts: TransportOptions{
-					ServiceName: "foo",
-				},
-			},
-			wantErr: "Request data contains more than 1 message for server-streaming RPC\n",
-			wantRes: ``,
-		},
-		{
-			desc: "bidi streaming with immidiate error",
-			opts: Options{
-				ROpts: RequestOptions{
-					FileDescriptorSet: []string{"testdata/protobuf/simple/simple.proto.bin"},
-					Procedure:         "Bar/BidiStream",
-					Timeout:           timeMillisFlag(time.Second),
-					RequestJSON:       `{}`,
-				},
-				TOpts: TransportOptions{
-					ServiceName: "foo",
-				},
-			},
-			wantRes: ``,
-			wantErr: "Failed while receiving stream response: code:unknown message:test error\n",
-
-			returnError: errors.New("test error"),
-		},
-		{
-			desc: "bidi streaming with EOF",
-			opts: Options{
-				ROpts: RequestOptions{
-					FileDescriptorSet: []string{"testdata/protobuf/simple/simple.proto.bin"},
-					Procedure:         "Bar/BidiStream",
-					Timeout:           timeMillisFlag(time.Second),
-					RequestJSON:       `{}`,
-				},
-				TOpts: TransportOptions{
-					ServiceName: "foo",
-				},
-			},
-			wantRes: ``,
-			wantErr: "",
-		},
-		{
-			desc: "error on stream call due to timeout",
-			opts: Options{
-				ROpts: RequestOptions{
-					FileDescriptorSet: []string{"testdata/protobuf/simple/simple.proto.bin"},
-					Procedure:         "Bar/BidiStream",
-					Timeout:           timeMillisFlag(time.Nanosecond),
-					RequestJSON:       `{}`,
-				},
-				TOpts: TransportOptions{
-					ServiceName: "foo",
-				},
-			},
-			wantRes: ``,
-			wantErr: "Failed while making stream call",
-		},
-		{
-			desc: "server streaming",
-			opts: Options{
-				ROpts: RequestOptions{
-					FileDescriptorSet: []string{"testdata/protobuf/simple/simple.proto.bin"},
-					Procedure:         "Bar/ServerStream",
-					Timeout:           timeMillisFlag(time.Second),
-					RequestJSON:       `{"test":2}`,
-				},
-				TOpts: TransportOptions{
-					ServiceName: "foo",
-				},
-			},
-			wantRes: `{
-  "test": 1
-}
-
-{
-  "test": 2
-}`,
-			expectedInput: []simple.Foo{{Test: 2}},
-			returnOutput:  []simple.Foo{{Test: 1}, {Test: 2}},
-		},
-		{
-			desc: "server streaming with YAML input",
-			opts: Options{
-				ROpts: RequestOptions{
-					FileDescriptorSet: []string{"testdata/protobuf/simple/simple.proto.bin"},
-					Procedure:         "Bar/ServerStream",
-					Timeout:           timeMillisFlag(time.Second),
-					RequestJSON:       `test: 2`,
-				},
-				TOpts: TransportOptions{
-					ServiceName: "foo",
-				},
-			},
-			wantRes: `{
-  "test": 1
-}
-
-{
-  "test": 2
-}`,
-			expectedInput: []simple.Foo{{Test: 2}},
-			returnOutput:  []simple.Foo{{Test: 1}, {Test: 2}},
-		},
-		{
-			desc: "bidirectional streaming",
-			opts: Options{
-				ROpts: RequestOptions{
-					FileDescriptorSet: []string{"testdata/protobuf/simple/simple.proto.bin"},
-					Procedure:         "Bar/BidiStream",
-					Timeout:           timeMillisFlag(time.Second),
-					RequestJSON:       `{"test":250}{"test":1}`,
-				},
-				TOpts: TransportOptions{
-					ServiceName: "foo",
-				},
-			},
-			wantRes: `{
-  "test": 350
-}
-
-{
-  "test": 101
-}`,
-			expectedInput: []simple.Foo{{Test: 250}, {Test: 1}},
-			returnOutput:  []simple.Foo{{Test: 350}, {Test: 101}},
-		},
-		{
-			desc: "bidirectional streaming with YAML input",
-			opts: Options{
-				ROpts: RequestOptions{
-					FileDescriptorSet: []string{"testdata/protobuf/simple/simple.proto.bin"},
-					Procedure:         "Bar/BidiStream",
-					Timeout:           timeMillisFlag(time.Second),
-					RequestJSON: `test: 250
----
-test: 1
----`,
-				},
-				TOpts: TransportOptions{
-					ServiceName: "foo",
-				},
-			},
-			wantRes: `{
-  "test": 350
-}
-
-{
-  "test": 101
-}`,
-			expectedInput: []simple.Foo{{Test: 250}, {Test: 1}},
-			returnOutput:  []simple.Foo{{Test: 350}, {Test: 101}},
-		},
-		{
-			desc: "client streaming with invalid input",
-			opts: Options{
-				ROpts: RequestOptions{
-					FileDescriptorSet: []string{"testdata/protobuf/simple/simple.proto.bin"},
-					Procedure:         "Bar/ClientStream",
-					Timeout:           timeMillisFlag(time.Second),
-					RequestJSON:       `{`,
-				},
-				TOpts: TransportOptions{
-					ServiceName: "foo",
-				},
-			},
-			wantRes: ``,
-			wantErr: "Failed while reading stream input: unexpected EOF\n",
-		},
-		{
-			desc: "bidirectional streaming with invalid second input",
-			opts: Options{
-				ROpts: RequestOptions{
-					FileDescriptorSet: []string{"testdata/protobuf/simple/simple.proto.bin"},
-					Procedure:         "Bar/BidiStream",
-					Timeout:           timeMillisFlag(time.Second),
-					RequestJSON:       `{"test":250}{"test_err": 1}`,
-				},
-				TOpts: TransportOptions{
-					ServiceName: "foo",
-				},
-			},
-			wantErr:       `could not parse given request body as message of type "Foo"`,
-			expectedInput: []simple.Foo{{Test: 250}, {Test: 1}},
-			returnOutput:  []simple.Foo{{Test: 350}, {Test: 101}},
-		},
-	}
-	for _, tt := range tests {
-		t.Run(tt.desc, func(t *testing.T) {
-			addr, server, simpleSvc := setupGRPCServer(t)
-			defer server.Stop()
-
-			simpleSvc.returnError = tt.returnError
-			simpleSvc.returnOutput = tt.returnOutput
-			simpleSvc.expectedInput = tt.expectedInput
-
-			tt.opts.TOpts.Peers = []string{"grpc://" + addr.String()}
-
-			gotOut, gotErr := runTestWithOpts(tt.opts)
-			assert.Contains(t, gotErr, tt.wantErr)
-			assert.Contains(t, gotOut, tt.wantRes)
-		})
-	}
-}
-
-func TestGRPCStreamBenchmark(t *testing.T) {
-
-	tests := []struct {
-		desc    string
-		opts    Options
-		wantRes string
-		wantErr string
-
-		returnError   error
-		returnOutput  []simple.Foo
-		expectedInput []simple.Foo
-
-		expectStreams        int32
-		expectSentMessage    int32
-		expectReceiveMessage int32
-	}{
-		{
-			desc: "client streaming - without warmup",
-			opts: Options{
-				ROpts: RequestOptions{
-					FileDescriptorSet: []string{"testdata/protobuf/simple/simple.proto.bin"},
-					Procedure:         "Bar/ClientStream",
-					Timeout:           timeMillisFlag(time.Second),
-					RequestJSON:       `{"test":1}{"test":2} {"test":4}`,
-				},
-				TOpts: TransportOptions{
-					ServiceName: "foo",
-				},
-				BOpts: BenchmarkOptions{
-					MaxRequests:    100,
-					WarmupRequests: 0,
-					Connections:    2,
-					Concurrency:    2,
-				},
-			},
-			wantRes:              `Total requests:           100`,
-			returnOutput:         []simple.Foo{{Test: 1}},
-			expectedInput:        []simple.Foo{{Test: 1}, {Test: 2}, {Test: 4}},
-			expectStreams:        100,
-			expectReceiveMessage: 300,
-		},
-		{
-			desc: "client streaming - with warmup",
-			opts: Options{
-				ROpts: RequestOptions{
-					FileDescriptorSet: []string{"testdata/protobuf/simple/simple.proto.bin"},
-					Procedure:         "Bar/ClientStream",
-					Timeout:           timeMillisFlag(time.Second),
-					RequestJSON:       `{"test":1}{"test":2}{"test":-1} {"test":10}`,
-				},
-				TOpts: TransportOptions{
-					ServiceName: "foo",
-				},
-				BOpts: BenchmarkOptions{
-					MaxRequests:    100,
-					WarmupRequests: 1,
-					Connections:    2,
-					Concurrency:    2,
-				},
-			},
-			wantRes:              `Total requests:           100`,
-			returnOutput:         []simple.Foo{{Test: 1}},
-			expectedInput:        []simple.Foo{{Test: 1}, {Test: 2}, {Test: -1}, {Test: 10}},
-			expectStreams:        103,
-			expectReceiveMessage: 412,
-		},
-		{
-			desc: "server streaming - without warmup",
-			opts: Options{
-				ROpts: RequestOptions{
-					FileDescriptorSet: []string{"testdata/protobuf/simple/simple.proto.bin"},
-					Procedure:         "Bar/ServerStream",
-					Timeout:           timeMillisFlag(time.Second),
-					RequestJSON:       `{"test":"2"}`,
-				},
-				TOpts: TransportOptions{
-					ServiceName: "foo",
-				},
-				BOpts: BenchmarkOptions{
-					MaxRequests:    100,
-					WarmupRequests: 0,
-					Connections:    2,
-					Concurrency:    2,
-				},
-			},
-			wantRes:           `Total requests:           100`,
-			returnOutput:      []simple.Foo{{Test: 1}, {Test: 2}},
-			expectedInput:     []simple.Foo{{Test: 2}},
-			expectStreams:     100,
-			expectSentMessage: 200,
-		},
-		{
-			desc: "server streaming - with warmup",
-			opts: Options{
-				ROpts: RequestOptions{
-					FileDescriptorSet: []string{"testdata/protobuf/simple/simple.proto.bin"},
-					Procedure:         "Bar/ServerStream",
-					Timeout:           timeMillisFlag(time.Second),
-					RequestJSON:       `{"test":1}`,
-				},
-				TOpts: TransportOptions{
-					ServiceName: "foo",
-				},
-				BOpts: BenchmarkOptions{
-					MaxRequests:    100,
-					WarmupRequests: 1,
-					Connections:    2,
-					Concurrency:    2,
-				},
-			},
-			wantRes:           `Total requests:           100`,
-			returnOutput:      []simple.Foo{{Test: 1}, {Test: 2}},
-			expectedInput:     []simple.Foo{{Test: 1}},
-			expectStreams:     103,
-			expectSentMessage: 206,
-		},
-		{
-			desc: "bidirectional streaming - with warmup",
-			opts: Options{
-				ROpts: RequestOptions{
-					FileDescriptorSet: []string{"testdata/protobuf/simple/simple.proto.bin"},
-					Procedure:         "Bar/BidiStream",
-					Timeout:           timeMillisFlag(time.Second),
-					RequestJSON:       `{"test":1}{"test":2}`,
-				},
-				TOpts: TransportOptions{
-					ServiceName: "foo",
-				},
-				BOpts: BenchmarkOptions{
-					MaxRequests:    100,
-					WarmupRequests: 1,
-					Connections:    2,
-					Concurrency:    2,
-				},
-			},
-			wantRes:              `Total requests:           100`,
-			returnOutput:         []simple.Foo{{Test: 1}, {Test: 2}},
-			expectedInput:        []simple.Foo{{Test: 1}, {Test: 2}},
-			expectStreams:        103,
-			expectSentMessage:    206,
-			expectReceiveMessage: 206,
-		},
-		{
-			desc: "bidirectional streaming - without warmup",
-			opts: Options{
-				ROpts: RequestOptions{
-					FileDescriptorSet: []string{"testdata/protobuf/simple/simple.proto.bin"},
-					Procedure:         "Bar/BidiStream",
-					Timeout:           timeMillisFlag(time.Second),
-					RequestJSON:       `{"test":1}{"test":2}`,
-				},
-				TOpts: TransportOptions{
-					ServiceName: "foo",
-				},
-				BOpts: BenchmarkOptions{
-					MaxRequests:    100,
-					WarmupRequests: 0,
-					Connections:    2,
-					Concurrency:    2,
-				},
-			},
-			wantRes:              `Total requests:           100`,
-			returnOutput:         []simple.Foo{{Test: 1}, {Test: 2}},
-			expectedInput:        []simple.Foo{{Test: 1}, {Test: 2}},
-			expectStreams:        100,
-			expectSentMessage:    200,
-			expectReceiveMessage: 200,
-		},
-	}
-	for _, tt := range tests {
-		t.Run(tt.desc, func(t *testing.T) {
-			addr, server, svc := setupGRPCServer(t)
-			defer server.Stop()
-			svc.returnError = tt.returnError
-			svc.expectedInput = tt.expectedInput
-			svc.returnOutput = tt.returnOutput
-
-			tt.opts.TOpts.Peers = []string{"grpc://" + addr.String()}
-
-			gotOut, gotErr := runTestWithOpts(tt.opts)
-			assert.Contains(t, gotErr, tt.wantErr)
-			assert.Contains(t, gotOut, tt.wantRes)
-
-			assert.Equal(t, tt.expectStreams, svc.streamsOpened.Load())
-			assert.Equal(t, tt.expectSentMessage, svc.streamMessagesSent.Load())
-			assert.Equal(t, tt.expectReceiveMessage, svc.streamMessagesReceived.Load())
-		})
-	}
-}
-
-func TestGRPCStream(t *testing.T) {
-	tests := []struct {
-		desc    string
-		opts    Options
-		wantRes string
-		wantErr string
-
-		returnError   error
-		returnOutput  []simple.Foo
-		expectedInput []simple.Foo
-	}{
-		{
-			desc: "client streaming",
-			opts: Options{
-				ROpts: RequestOptions{
-					FileDescriptorSet: []string{"testdata/protobuf/simple/simple.proto.bin"},
-					Procedure:         "Bar/ClientStream",
-					Timeout:           timeMillisFlag(time.Second),
-					RequestJSON:       `{"test":1}{"test":2}{"test":-1} {"test":10}`,
-				},
-				TOpts: TransportOptions{
-					ServiceName: "foo",
-				},
-			},
-			wantRes: `{
-  "test": 4
-}`,
-			expectedInput: []simple.Foo{{Test: 1}, {Test: 2}, {Test: -1}, {Test: 10}},
-			returnOutput:  []simple.Foo{{Test: 4}},
-		},
-		{
-			desc: "client streaming with YAML input",
-			opts: Options{
-				ROpts: RequestOptions{
-					FileDescriptorSet: []string{"testdata/protobuf/simple/simple.proto.bin"},
-					Procedure:         "Bar/ClientStream",
-					Timeout:           timeMillisFlag(time.Second),
-					RequestJSON: `test: 1
----
-test: 2
----
-test: -1
----
-test: 10
----`,
-				},
-				TOpts: TransportOptions{
-					ServiceName: "foo",
-				},
-			},
-			wantRes: `{
-  "test": 4
-}`,
-			expectedInput: []simple.Foo{{Test: 1}, {Test: 2}, {Test: -1}, {Test: 10}},
-			returnOutput:  []simple.Foo{{Test: 4}},
-		},
-		{
-			desc: "client streaming with empty input",
-			opts: Options{
-				ROpts: RequestOptions{
-					FileDescriptorSet: []string{"testdata/protobuf/simple/simple.proto.bin"},
-					Procedure:         "Bar/ClientStream",
-					Timeout:           timeMillisFlag(time.Second),
 				},
 				TOpts: TransportOptions{
 					ServiceName: "foo",
@@ -1257,11 +941,7 @@
 }
 
 func TestGRPCReflectionSource(t *testing.T) {
-<<<<<<< HEAD
-	addr, server, _ := setupGRPCServer(t)
-=======
 	addr, server := setupGRPCServer(t, &simpleService{})
->>>>>>> c7bb2f44
 	defer server.GracefulStop()
 
 	tests := []struct {
