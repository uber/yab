// Copyright (c) 2016 Uber Technologies, Inc.
//
// Permission is hereby granted, free of charge, to any person obtaining a copy
// of this software and associated documentation files (the "Software"), to deal
// in the Software without restriction, including without limitation the rights
// to use, copy, modify, merge, publish, distribute, sublicense, and/or sell
// copies of the Software, and to permit persons to whom the Software is
// furnished to do so, subject to the following conditions:
//
// The above copyright notice and this permission notice shall be included in
// all copies or substantial portions of the Software.
//
// THE SOFTWARE IS PROVIDED "AS IS", WITHOUT WARRANTY OF ANY KIND, EXPRESS OR
// IMPLIED, INCLUDING BUT NOT LIMITED TO THE WARRANTIES OF MERCHANTABILITY,
// FITNESS FOR A PARTICULAR PURPOSE AND NONINFRINGEMENT. IN NO EVENT SHALL THE
// AUTHORS OR COPYRIGHT HOLDERS BE LIABLE FOR ANY CLAIM, DAMAGES OR OTHER
// LIABILITY, WHETHER IN AN ACTION OF CONTRACT, TORT OR OTHERWISE, ARISING FROM,
// OUT OF OR IN CONNECTION WITH THE SOFTWARE OR THE USE OR OTHER DEALINGS IN
// THE SOFTWARE.

package encoding

import (
	"errors"
	"fmt"
	"os"

	"github.com/yarpc/yab/encoding/encodingerror"
	"github.com/yarpc/yab/sorted"
	"github.com/yarpc/yab/thrift"
	"github.com/yarpc/yab/transport"
	"github.com/yarpc/yab/unmarshal"

	"go.uber.org/thriftrw/compile"
)

const _multiplexedSeparator = ":"

// ErrSpecifyThriftFile is returned if no Thrift file is specified
// for a Thrift request.
var ErrSpecifyThriftFile = errors.New("specify a Thrift file using --thrift")

type thriftSerializer struct {
	methodName string
	spec       *compile.FunctionSpec
	opts       thrift.Options
}

// ThriftParams contains the parameters for the NewThrift function.
// We use a struct as there are multiple consecutive arguments of the same type.
type ThriftParams struct {
	File        string
	Method      string
	Multiplexed bool
	Envelope    bool
}

// NewThrift returns a Thrift serializer.
func NewThrift(p ThriftParams) (Serializer, error) {
	if p.File == "" {
		return nil, ErrSpecifyThriftFile
	}
	if isFileMissing(p.File) {
		return nil, fmt.Errorf("cannot find Thrift file: %q", p.File)
	}

	parsed, err := thrift.Parse(p.File)
	if err != nil {
		return nil, fmt.Errorf("could not parse Thrift file: %v", err)
	}

	thriftSvc, thriftMethod, err := thrift.SplitMethod(p.Method)
	if err != nil {
		return nil, err
	}

	service, err := findService(parsed, thriftSvc)
	if err != nil {
		return nil, err
	}

	spec, err := findMethod(service, thriftMethod)
	if err != nil {
		return nil, err
	}

	opts := thrift.Options{
		UseEnvelopes: p.Envelope,
	}
	if p.Multiplexed {
		opts.EnvelopeMethodPrefix = thriftSvc + _multiplexedSeparator
	}

	return thriftSerializer{p.Method, spec, opts}, nil
}

func (e thriftSerializer) Encoding() Encoding {
	return Thrift
}

<<<<<<< HEAD
func (e thriftSerializer) IsClientStreaming() bool {
	return false
}

func (e thriftSerializer) IsServerStreaming() bool {
	return false
}

func (e thriftSerializer) Request() (*transport.Request, error) {
	reqMap, err := unmarshal.YAML(e.reqBody)
=======
func (e thriftSerializer) Request(input []byte) (*transport.Request, error) {
	reqMap, err := unmarshal.YAML(input)
>>>>>>> 2890921d
	if err != nil {
		return nil, err
	}

	reqBytes, err := thrift.RequestToBytes(e.spec, reqMap, e.opts)
	if err != nil {
		return nil, err
	}

	return &transport.Request{
		Method: e.methodName,
		Body:   reqBytes,
	}, nil
}

func (e thriftSerializer) Response(res *transport.Response) (interface{}, error) {
	return thrift.ResponseBytesToMap(e.spec, res.Body, e.opts)
}

func (e thriftSerializer) StreamRequest() ([]byte, error) {
	return nil, errors.New("thrift serializer does not support streaming requests")
}

func findService(parsed *compile.Module, svcName string) (*compile.ServiceSpec, error) {
	if service, err := parsed.LookupService(svcName); err == nil {
		return service, nil
	}

	return nil, encodingerror.NotFound{
		Encoding:   "Thrift",
		SearchType: "service",
		Search:     svcName,
		Example:    "--method Service::Method",
		Available:  sorted.MapKeys(parsed.Services),
	}
}

func (e thriftSerializer) CheckSuccess(res *transport.Response) error {
	return thrift.CheckSuccess(e.spec, res.Body, e.opts)
}

func findMethod(service *compile.ServiceSpec, methodName string) (*compile.FunctionSpec, error) {
	// Try to find the function in the service or any of the inherited services.
	for cur := service; cur != nil; cur = cur.Parent {
		if f, ok := cur.Functions[methodName]; ok {
			return f, nil
		}
	}

	// If we can't find the service, let's build a list of fully qualified methods.
	var available []string
	for cur := service; cur != nil; cur = cur.Parent {
		for fName := range cur.Functions {
			fullyQualified := fmt.Sprintf("%v::%v", service.Name, fName)
			available = append(available, fullyQualified)
		}
	}

	return nil, encodingerror.NotFound{
		Encoding:   "Thrift",
		SearchType: "method",
		Search:     methodName,
		LookIn:     fmt.Sprintf("service %q", service.Name),
		Example:    "--method Service::Method",
		Available:  available,
	}
}

func isFileMissing(f string) bool {
	_, err := os.Stat(f)
	return os.IsNotExist(err)
}<|MERGE_RESOLUTION|>--- conflicted
+++ resolved
@@ -98,21 +98,8 @@
 	return Thrift
 }
 
-<<<<<<< HEAD
-func (e thriftSerializer) IsClientStreaming() bool {
-	return false
-}
-
-func (e thriftSerializer) IsServerStreaming() bool {
-	return false
-}
-
-func (e thriftSerializer) Request() (*transport.Request, error) {
-	reqMap, err := unmarshal.YAML(e.reqBody)
-=======
 func (e thriftSerializer) Request(input []byte) (*transport.Request, error) {
 	reqMap, err := unmarshal.YAML(input)
->>>>>>> 2890921d
 	if err != nil {
 		return nil, err
 	}
