--- conflicted
+++ resolved
@@ -77,13 +77,8 @@
 		requests.Store(0)
 
 		start := time.Now()
-<<<<<<< HEAD
-		buf, out := getOutput(t)
+		buf, _, out := getOutput(t)
 		runBenchmark(out, logger, Options{
-=======
-		buf, _, out := getOutput(t)
-		runBenchmark(out, Options{
->>>>>>> 91961f89
 			BOpts: BenchmarkOptions{
 				MaxRequests: tt.n,
 				MaxDuration: tt.d,
