package main

import (
	"bytes"
	"context"
	"encoding/json"
	"fmt"
	"io"
	"io/ioutil"
	"sync"
	"time"

	"github.com/uber/tchannel-go"
	"github.com/yarpc/yab/encoding"
	"github.com/yarpc/yab/transport"
	yarpctransport "go.uber.org/yarpc/api/transport"
	"go.uber.org/zap"
)

// StreamIO defines the interface for fetching stream requests and handling
// stream responses.
type StreamIO interface {
	// NextRequest returns the next stream message body
	// If there are no more messages it will return EOF.
	NextRequest() (request []byte, err error)

	// HandleResponse handles the received stream response message.
	HandleResponse(responseBody []byte) error
}

type requestHandler struct {
	out        output
	logger     *zap.Logger
	opts       Options
	transport  transport.Transport
	resolved   resolvedProtocolEncoding
	serializer encoding.Serializer
	body       io.Reader
	headers    map[string]string
}

func (r requestHandler) handle() {
	if r.isStreamingMethod() {
		r.handleStreamRequest()
		return
	}

	r.handleUnaryRequest()
}

// handleUnaryRequest launches initial unary request and unary benchmark
func (r requestHandler) handleUnaryRequest() {
	reqInput, err := ioutil.ReadAll(r.body)
	if err != nil {
		r.out.Fatalf("Failed while reading the input: %v\n", err)
	}

	req, err := r.serializer.Request(reqInput)
	if err != nil {
		r.out.Fatalf("Failed while serializing the input: %v\n", err)
	}

	req, err = prepareRequest(req, r.headers, r.opts)
	if err != nil {
		r.out.Fatalf("Failed while preparing the request: %v\n", err)
	}

	// Decides if warm requests must be dispatched before benchmark.
	if r.shouldMakeInitialRequest() {
		makeInitialRequest(r.out, r.transport, r.serializer, req)
	}

	runBenchmark(r.out, r.logger, r.opts, r.resolved, req.Method, benchmarkUnaryMethod{
		serializer: r.serializer,
		req:        req,
	})
}

// handleStreamRequest launches initial stream request and stream benchmark
func (r requestHandler) handleStreamRequest() {
	streamSerializer, ok := r.serializer.(encoding.StreamSerializer)
	if !ok {
		r.out.Fatalf("Serializer does not support streaming: %v\n", r.serializer.Encoding())
	}

	streamReq, streamMsgReader, err := streamSerializer.StreamRequest(r.body)
	if err != nil {
		r.out.Fatalf("Failed to create streaming request: %v\n", err)
	}

	streamReq.Request, err = prepareRequest(streamReq.Request, r.headers, r.opts)
	if err != nil {
		r.out.Fatalf("Failed while preparing the request: %v\n", err)
	}

	streamIO := newStreamIOInitializer(r.out, r.serializer, streamMsgReader)

	if r.shouldMakeInitialRequest() {
		if err = makeStreamRequest(r.transport, streamReq, r.serializer, streamIO, r.opts.ROpts.StreamRequestOptions); err != nil {
			r.out.Fatalf("%v\n", err)
		}
	}

	// Fetch all the request messages from the provided stream request reader.
	// This is compatible with warmup+benchmark or benchmark only mode where
	// during warmup all the requests are recorded and the same are returned from
	// allRequests method.
	streamRequests, err := streamIO.allRequests()
	if err != nil {
		r.out.Fatalf("%v\n", err)
	}

	runBenchmark(r.out, r.logger, r.opts, r.resolved, streamReq.Request.Method, benchmarkStreamMethod{
		serializer:            r.serializer,
		streamRequest:         streamReq,
		streamRequestMessages: streamRequests,
		opts:                  r.opts.ROpts.StreamRequestOptions,
	})
}

// shouldMakeInitialRequest returns true if initial request must be made
func (r requestHandler) shouldMakeInitialRequest() bool {
	return !(r.opts.BOpts.enabled() && r.opts.BOpts.WarmupRequests == 0)
}

// isStreamingMethod returns true if RPC is streaming type
func (r requestHandler) isStreamingMethod() bool {
	return r.serializer.MethodType() != encoding.Unary
}

// makeStreamRequest opens a stream rpc from the given transport and stream request
// it then delegates to handler based on rpc type to handle request and response of the stream
// nextBodyFn is called to get the next stream message body
// responseHandlerFn is called with the response of the stream
func makeStreamRequest(t transport.Transport, streamReq *transport.StreamRequest, serializer encoding.Serializer, streamIO StreamIO, opts StreamRequestOptions) error {
	streamTransport, ok := t.(transport.StreamTransport)
	if !ok {
		return fmt.Errorf("Transport does not support stream calls: %q", t.Protocol())
	}

	// Uses tchannel context to remain compatible with tchannel transport
	// although it does not support streaming, this needs to be removed later.
	ctx, cancel := tchannel.NewContext(streamReq.Request.Timeout)
	defer cancel()
	ctx = makeContextWithTrace(ctx, t, streamReq.Request, 0)

	stream, err := streamTransport.CallStream(ctx, streamReq)
	if err != nil {
		return fmt.Errorf("Failed while making stream call: %v", err)
	}

	switch serializer.MethodType() {
	case encoding.BidirectionalStream:
<<<<<<< HEAD
		return makeBidiStream(ctx, cancel, stream, streamIO)
=======
		return makeBidiStream(ctx, stream, streamIO, opts)
>>>>>>> 0a6677fd
	case encoding.ClientStream:
		return makeClientStream(ctx, stream, streamIO, opts)
	default:
		return makeServerStream(ctx, stream, streamIO)
	}
}

// makeServerStream starts server-side streaming rpc
func makeServerStream(ctx context.Context, stream *yarpctransport.ClientStream, streamIO StreamIO) error {
	req, err := streamIO.NextRequest()
	// Use nil body if no initial request input is empty, since request
	// is mandatory in server streaming rpc.
	if err != nil && err != io.EOF {
		return err
	}
	if err == nil {
		// Verify there is no second request.
		if _, err = streamIO.NextRequest(); err == nil {
			return fmt.Errorf("Request data contains more than 1 message for server-streaming RPC")
		} else if err != io.EOF {
			return err
		}
	}

	if err = sendStreamMessage(ctx, stream, req); err != nil {
		return err
	}

	for err == nil {
		var resBody []byte
		if resBody, err = receiveStreamMessage(ctx, stream); err != nil {
			break
		}

		err = streamIO.HandleResponse(resBody)
	}

	if err == io.EOF {
		return nil
	}
	return err
}

// makeClientStream starts client-side streaming rpc
func makeClientStream(ctx context.Context, stream *yarpctransport.ClientStream, streamIO StreamIO, opts StreamRequestOptions) error {
	var err error
	reqWaiter := newIntervalWaiter(opts.Interval.Duration())

	for err == nil {
		var reqBody []byte
		reqBody, err = streamIO.NextRequest()
		if err != nil {
			break
		}

		reqWaiter.wait(ctx)
		err = sendStreamMessage(ctx, stream, reqBody)
	}

	if err == io.EOF {
		err = closeSendStream(ctx, stream)
	}
	if err != nil {
		return err
	}

	res, err := receiveStreamMessage(ctx, stream)
	if err != nil {
		return err
	}
	return streamIO.HandleResponse(res)
}

// makeBidiStream starts bi-directional streaming rpc
<<<<<<< HEAD
func makeBidiStream(ctx context.Context, cancel context.CancelFunc, stream *yarpctransport.ClientStream, streamIO StreamIO) error {
	var wg sync.WaitGroup
	var sendErr error

=======
func makeBidiStream(ctx context.Context, stream *yarpctransport.ClientStream, streamIO StreamIO, opts StreamRequestOptions) error {
	var wg sync.WaitGroup
	var sendErr error

	ctx, cancel := context.WithCancel(ctx)
	defer cancel()
	reqWaiter := newIntervalWaiter(opts.Interval.Duration())

>>>>>>> 0a6677fd
	wg.Add(1)
	// Start go routine to concurrently send stream messages.
	go func() {
		defer wg.Done()

		var err error
		for err == nil {
			var reqBody []byte
			reqBody, err = streamIO.NextRequest()
			if err == io.EOF {
				err = closeSendStream(ctx, stream)
				break
			}
			if err != nil {
				// Cancel the context to unblock the routine waiting on receiving
				// stream messages.
				cancel()
				break
			}

			reqWaiter.wait(ctx)
			err = sendStreamMessage(ctx, stream, reqBody)
		}

		if err != nil {
			sendErr = err
		}
	}()

	var receiveErr error
	for receiveErr == nil {
		var resBody []byte
		resBody, receiveErr = receiveStreamMessage(ctx, stream)
		if receiveErr != nil {
			break
		}

		receiveErr = streamIO.HandleResponse(resBody)
	}

	cancel()
	wg.Wait()

	if sendErr != nil && sendErr != io.EOF {
		return sendErr
	}

	if receiveErr != nil && receiveErr != io.EOF {
		return receiveErr
	}

	return nil
}

// sendStreamMessage sends the stream message using message body provided
func sendStreamMessage(ctx context.Context, stream *yarpctransport.ClientStream, msgBody []byte) error {
	// TODO: print the stream message being sent on STDOUT to inform user about
	// request message dispatch.
	req := &yarpctransport.StreamMessage{Body: ioutil.NopCloser(bytes.NewReader(msgBody))}
	if err := stream.SendMessage(ctx, req); err != nil {
		if err == io.EOF {
			return err
		}
		return fmt.Errorf("Failed while sending stream request: %v", err)
	}
	return nil
}

// receiveStreamMessage receives and returns the message from the given stream
func receiveStreamMessage(ctx context.Context, stream *yarpctransport.ClientStream) ([]byte, error) {
	msg, err := stream.ReceiveMessage(ctx)
	if err == io.EOF {
		return nil, err
	}
	if err != nil {
		return nil, fmt.Errorf("Failed while receiving stream response: %v", err)
	}

	bytes, err := ioutil.ReadAll(msg.Body)
	if err != nil {
		return nil, fmt.Errorf("Failed while reading stream response: %v", err)
	}
	return bytes, err
}

// closeSendStream closes the stream from the client side while
// stream can continue to receive messages from server
func closeSendStream(ctx context.Context, stream *yarpctransport.ClientStream) error {
	// YARPC stream.Close method internally invokes closeSend on gRPC clientStream.
	if err := stream.Close(ctx); err != nil {
		return fmt.Errorf("Failed to close send stream: %v", err)
	}
	return nil
}

// streamIOInitializer uses provided stream message reader to provide stream
// IO methods to get next requests and handle responses.
//
// It also records all the requests read from provided stream message reader
// which can be passed to benchmark, useful when user wants warmup + benchmark
// requests together.
type streamIOInitializer struct {
	eofReached     bool     // flag indicates if streamMsgReader returned EOF
	streamRequests [][]byte // recorded stream requests

	out             output
	serializer      encoding.Serializer
	streamMsgReader encoding.StreamRequestReader
}

// NextRequest returns the next stream request body from the given stream
// message reader. It returns EOF when there are no more messages to be read
// from the provided stream message reader.
func (s *streamIOInitializer) NextRequest() ([]byte, error) {
	if s.eofReached {
		return nil, io.EOF
	}

	msg, err := s.streamMsgReader.NextBody()
	if err == io.EOF {
		s.eofReached = true

		return nil, err
	}
	if err != nil {
		return nil, fmt.Errorf("Failed while reading stream input: %v", err)
	}

	s.streamRequests = append(s.streamRequests, msg)
	return msg, nil
}

// HandleResponse deserializes the given response bytes and prints indented JSON body.
func (s *streamIOInitializer) HandleResponse(body []byte) error {
	res, err := s.serializer.Response(&transport.Response{Body: body})
	if err != nil {
		return fmt.Errorf("Failed while serializing stream response: %v", err)
	}

	bs, err := json.MarshalIndent(res, "", "  ")
	if err != nil {
		return fmt.Errorf("Failed to convert map to JSON: %v\nMap: %+v", err, res)
	}

	s.out.Printf("%s\n\n", bs)
	return nil
}

// allRequests returns all the requests from the stream reader.
// It reads all the requests until provided reader reaches EOF and then returns
// all the requests.
func (s *streamIOInitializer) allRequests() ([][]byte, error) {
	for !s.eofReached {
		if _, err := s.NextRequest(); err != nil && err != io.EOF {
			return nil, err
		}
	}

	return s.streamRequests, nil
}

// newStreamIOInitializer returns streamIO which also records requests.
func newStreamIOInitializer(out output, serializer encoding.Serializer, streamMsgReader encoding.StreamRequestReader) *streamIOInitializer {
	return &streamIOInitializer{
		out:             out,
		serializer:      serializer,
		streamMsgReader: streamMsgReader,
	}
}

// intervalWaiter provides `wait` method to maintain time gap of `interval` between
// consecutive `wait` calls.
type intervalWaiter struct {
	interval    time.Duration // required time gap between calls.
	lastAllowed time.Time
}

func newIntervalWaiter(interval time.Duration) *intervalWaiter {
	return &intervalWaiter{
		interval: interval,
	}
}

// wait method waits until the time gap between previous call and current call is
// more than interval provided. It returns early if the provided context is done.
func (s *intervalWaiter) wait(ctx context.Context) {
	now := time.Now()
	diff := now.Sub(s.lastAllowed)

	// gap between this and previous call is more than required interval.
	if diff >= s.interval {
		s.lastAllowed = now
		return
	}

	// wait for the remaining duration or context completion.
	select {
	case <-ctx.Done():
	case <-time.After(s.interval - diff):
	}

	s.lastAllowed = time.Now()
}<|MERGE_RESOLUTION|>--- conflicted
+++ resolved
@@ -151,11 +151,7 @@
 
 	switch serializer.MethodType() {
 	case encoding.BidirectionalStream:
-<<<<<<< HEAD
-		return makeBidiStream(ctx, cancel, stream, streamIO)
-=======
-		return makeBidiStream(ctx, stream, streamIO, opts)
->>>>>>> 0a6677fd
+		return makeBidiStream(ctx, cancel, stream, streamIO, opts)
 	case encoding.ClientStream:
 		return makeClientStream(ctx, stream, streamIO, opts)
 	default:
@@ -230,21 +226,11 @@
 }
 
 // makeBidiStream starts bi-directional streaming rpc
-<<<<<<< HEAD
-func makeBidiStream(ctx context.Context, cancel context.CancelFunc, stream *yarpctransport.ClientStream, streamIO StreamIO) error {
+func makeBidiStream(ctx context.Context, cancel context.CancelFunc, stream *yarpctransport.ClientStream, streamIO StreamIO, opts StreamRequestOptions) error {
 	var wg sync.WaitGroup
 	var sendErr error
-
-=======
-func makeBidiStream(ctx context.Context, stream *yarpctransport.ClientStream, streamIO StreamIO, opts StreamRequestOptions) error {
-	var wg sync.WaitGroup
-	var sendErr error
-
-	ctx, cancel := context.WithCancel(ctx)
-	defer cancel()
 	reqWaiter := newIntervalWaiter(opts.Interval.Duration())
 
->>>>>>> 0a6677fd
 	wg.Add(1)
 	// Start go routine to concurrently send stream messages.
 	go func() {
