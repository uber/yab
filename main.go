--- conflicted
+++ resolved
@@ -73,9 +73,6 @@
 
 var errExit = errors.New("sentinel error used to exit cleanly")
 
-<<<<<<< HEAD
-func newParser() (*flags.Parser, *Options) {
-=======
 func toGroff(s string) string {
 	// Expand tabbed lines beginning with "-" as items in a bullet list.
 	s = strings.Replace(s, "\n\t* ", "\n.IP \\[bu]\n", -1 /* all occurences */)
@@ -94,8 +91,7 @@
 	return s
 }
 
-func getOptions(args []string, out output) (*Options, error) {
->>>>>>> 864ea7d7
+func newParser() (*flags.Parser, *Options) {
 	opts := newOptions()
 	return flags.NewParser(opts, flags.HelpFlag|flags.PassDoubleDash), opts
 }
@@ -108,7 +104,6 @@
 yab is a benchmarking tool for TChannel and HTTP applications. It's primarily intended for Thrift applications but supports other encodings like JSON and binary (raw).
 
 It can be used in a curl-like fashion when benchmarking features are disabled.
-<<<<<<< HEAD
 
 Default options can be specified in a ~/.config/yab/defaults.ini file with contents similar to this:
 
@@ -120,10 +115,7 @@
 
 	[benchmark]
 	warmup = 10
-`
-=======
 `)
->>>>>>> 864ea7d7
 
 	setGroupDesc(parser, "request", "Request Options", toGroff(_reqOptsDesc))
 	setGroupDesc(parser, "transport", "Transport Options", toGroff(_transportOptsDesc))
