// Copyright (c) 2016 Uber Technologies, Inc.
//
// Permission is hereby granted, free of charge, to any person obtaining a copy
// of this software and associated documentation files (the "Software"), to deal
// in the Software without restriction, including without limitation the rights
// to use, copy, modify, merge, publish, distribute, sublicense, and/or sell
// copies of the Software, and to permit persons to whom the Software is
// furnished to do so, subject to the following conditions:
//
// The above copyright notice and this permission notice shall be included in
// all copies or substantial portions of the Software.
//
// THE SOFTWARE IS PROVIDED "AS IS", WITHOUT WARRANTY OF ANY KIND, EXPRESS OR
// IMPLIED, INCLUDING BUT NOT LIMITED TO THE WARRANTIES OF MERCHANTABILITY,
// FITNESS FOR A PARTICULAR PURPOSE AND NONINFRINGEMENT. IN NO EVENT SHALL THE
// AUTHORS OR COPYRIGHT HOLDERS BE LIABLE FOR ANY CLAIM, DAMAGES OR OTHER
// LIABILITY, WHETHER IN AN ACTION OF CONTRACT, TORT OR OTHERWISE, ARISING FROM,
// OUT OF OR IN CONNECTION WITH THE SOFTWARE OR THE USE OR OTHER DEALINGS IN
// THE SOFTWARE.

package main

import (
	"bytes"
	"fmt"
	"os"
	"path"
	"testing"
	"time"

	"github.com/yarpc/yab/encoding"

	"github.com/stretchr/testify/assert"
	"github.com/stretchr/testify/require"
	"github.com/uber/tchannel-go/testutils"
	"github.com/uber/tchannel-go/thrift"
)

func TestRunWithOptions(t *testing.T) {
	validRequestOpts := RequestOptions{
		ThriftFile: validThrift,
		MethodName: fooMethod,
	}

	closedHP := testutils.GetClosedHostPort(t)
	tests := []struct {
		desc   string
		opts   Options
		errMsg string
		want   string
	}{
		{
			desc:   "No thrift file, fail to get method spec",
			errMsg: "while parsing input",
		},
		{
			desc: "No service name, fail to get transport",
			opts: Options{
				ROpts: validRequestOpts,
			},
			errMsg: "while parsing options",
		},
		{
			desc: "Request has invalid field, fail to get request",
			opts: Options{
				ROpts: RequestOptions{
					ThriftFile:  validThrift,
					MethodName:  fooMethod,
					RequestJSON: `{"f1": 1}`,
				},
				TOpts: TransportOptions{
					ServiceName: "foo",
					HostPorts:   []string{"1.1.1.1:1"},
				},
			},
			errMsg: "while parsing request input",
		},
		{
			desc: "Invalid host:port, fail to make request",
			opts: Options{
				ROpts: validRequestOpts,
				TOpts: TransportOptions{
					ServiceName: "foo",
					HostPorts:   []string{closedHP},
				},
			},
			errMsg: "Failed while making call",
		},
		{
			desc: "Fail to convert response, bar is non-void",
			opts: Options{
				ROpts: validRequestOpts,
				TOpts: TransportOptions{
					ServiceName: "foo",
					HostPorts:   []string{echoServer(t, fooMethod, []byte{1, 1})},
				},
			},
			errMsg: "Failed while parsing response",
		},
		{
			desc: "Fail due to timeout",
			opts: Options{
				ROpts: RequestOptions{
					ThriftFile: validThrift,
					MethodName: fooMethod,
					Timeout:    timeMillisFlag(time.Nanosecond),
				},
				TOpts: TransportOptions{
					ServiceName: "foo",
					HostPorts:   []string{echoServer(t, fooMethod, nil)},
				},
			},
			errMsg: "timeout",
		},
		{
			desc: "Success",
			opts: Options{
				ROpts: validRequestOpts,
				TOpts: TransportOptions{
					ServiceName: "foo",
					HostPorts:   []string{echoServer(t, fooMethod, nil)},
				},
			},
			want: "{}",
		},
	}

	var errBuf bytes.Buffer
	var outBuf bytes.Buffer
	out := testOutput{
		Buffer: &outBuf,
		fatalf: func(format string, args ...interface{}) {
			errBuf.WriteString(fmt.Sprintf(format, args...))
		},
	}

	for _, tt := range tests {
		errBuf.Reset()
		outBuf.Reset()

		runComplete := make(chan struct{})
		// runWithOptions expects Fatalf to kill the process, so we run it in a
		// new goroutine and testoutput.Fatalf will only exit the goroutine.
		go func() {
			defer close(runComplete)
			runWithOptions(tt.opts, out)
		}()

		<-runComplete

		if tt.errMsg != "" {
			assert.Empty(t, outBuf.String(), "%v: should have no output", tt.desc)
			assert.Contains(t, errBuf.String(), tt.errMsg, "%v: Invalid error", tt.desc)
			continue
		}

		assert.Empty(t, errBuf.String(), "%v: should not error", tt.desc)
		assert.Contains(t, outBuf.String(), tt.want, "%v: expected output", tt.desc)
	}
}

func TestMainNoHeaders(t *testing.T) {
	origArgs := os.Args
	defer func() { os.Args = origArgs }()

	echoAddr := echoServer(t, fooMethod, nil)
	os.Args = []string{
		"yab",
		"-t", validThrift,
		"foo", fooMethod,
		"-p", echoAddr,
	}

	main()
}

func TestMainWithHeaders(t *testing.T) {
	origArgs := os.Args
	defer func() { os.Args = origArgs }()

	echoAddr := echoServer(t, fooMethod, nil)
	os.Args = []string{
		"yab",
		"-t", validThrift,
		"foo", fooMethod,
		`{"header": "values"}`,
		`{}`,
		"-p", echoAddr,
	}

	main()
}

func TestHealthIntegration(t *testing.T) {
	origArgs := os.Args
	defer func() { os.Args = origArgs }()

	// Create a server with the Meta::health endpoint.
	server := newServer(t)
	thrift.NewServer(server.ch)
	defer server.shutdown()

	os.Args = []string{
		"yab",
		"foo",
		"-p", server.hostPort(),
		"--health",
	}

	main()
}

func TestHelpOutput(t *testing.T) {
	origArgs := os.Args
	defer func() { os.Args = origArgs }()

	tests := [][]string{
		nil,
		{"-h"},
		{"--help"},
	}

	for _, args := range tests {
		os.Args = append([]string{"yab"}, args...)

		buf, out := getOutput(t)
		parseAndRun(out)
		assert.Contains(t, buf.String(), "Usage:", "Expected help output")
	}
}

func TestVersion(t *testing.T) {
	origArgs := os.Args
	defer func() { os.Args = origArgs }()

	os.Args = []string{
		"yab",
		"--version",
	}

	buf, out := getOutput(t)
	parseAndRun(out)
	assert.Equal(t, "yab version "+versionString+"\n", buf.String(), "Version output mismatch")
}

func TestGetOptionsAlias(t *testing.T) {
	tests := []struct {
		flagName  string
		flagValue string
	}{
		{"", ""},
		{"--request", "1"},
		{"-r", "2"},
		{"-3", "3"},
		{"--arg3", "4"},
		{"--request", "5"},
		{"-r", "6"},
		{"-3", "7"},
		{"--arg3", "8"},
	}

	var flags []string
	_, out := getOutput(t)
	for _, tt := range tests {
		flags = append(flags, tt.flagName, tt.flagValue)

		opts, err := getOptions(flags, out)
		require.NoError(t, err, "getOptions(%v) failed", flags)

		assert.Equal(t, tt.flagValue, opts.ROpts.RequestJSON, "Unexpected request body for %v", flags)
	}
}

func TestAlises(t *testing.T) {
	type cmdArgs []string

	tests := []struct {
		args     []cmdArgs
		validate func(args cmdArgs, opts *Options)
		want     Options
	}{
		{
			args: []cmdArgs{
				{"--timeout", "1s"},
				{"--timeout", "1000"},
				{"-t", "1000"},
			},
			validate: func(args cmdArgs, opts *Options) {
				assert.Equal(t, time.Second, opts.ROpts.Timeout.Duration(), "Args: %v", args)
			},
		},
		{
			args: []cmdArgs{
				{"-P", "file"},
				{"-H", "file"},
				{"--hostlist", "file"},
			},
			validate: func(args cmdArgs, opts *Options) {
				assert.Equal(t, "file", opts.TOpts.HostPortFile, "Args: %v", args)
			},
		},
		{
			args: []cmdArgs{
				{"--method", "m"},
				{"--endpoint", "m"},
				{"-1", "m"},
				{"--arg1", "m"},
			},
			validate: func(args cmdArgs, opts *Options) {
				assert.Equal(t, "m", opts.ROpts.MethodName, "Args: %v", args)
			},
		},
		{
			args: []cmdArgs{
				{"--headers", "{}"},
				{"-2", "{}"},
				{"--arg2", "{}"},
			},
			validate: func(args cmdArgs, opts *Options) {
				assert.Equal(t, "{}", opts.ROpts.HeadersJSON, "Args: %v", args)
			},
		},
		{
			args: []cmdArgs{
				{"--request", "{}"},
				{"--body", "{}"},
				{"-3", "{}"},
				{"--arg3", "{}"},
			},
			validate: func(args cmdArgs, opts *Options) {
				assert.Equal(t, "{}", opts.ROpts.RequestJSON, "Args: %v", args)
			},
		},
		{
			args: []cmdArgs{
				{"-e", "json"},
				{"--json"},
			},
			validate: func(args cmdArgs, opts *Options) {
				assert.Equal(t, encoding.JSON, opts.ROpts.Encoding, "Args: %v", args)
			},
		},
		{
			args: []cmdArgs{
				{"-e", "raw"},
				{"--raw"},
			},
			validate: func(args cmdArgs, opts *Options) {
				assert.Equal(t, encoding.Raw, opts.ROpts.Encoding, "Args: %v", args)
			},
		},
	}

	_, out := getOutput(t)
	for _, tt := range tests {
		for _, args := range tt.args {
			opts, err := getOptions([]string(args), out)
			if assert.NoError(t, err, "getOptions failed for %v", "Args: %v", args) {
				tt.validate(args, opts)
			}
		}
	}
}

<<<<<<< HEAD
func TestParseIniFile(t *testing.T) {
	configHomeEnv := "XDG_CONFIG_HOME"
	originalConfigHome := os.Getenv(configHomeEnv)
	defer os.Setenv(configHomeEnv, originalConfigHome)

	tests := []struct {
		message       string
		configPath    string
		expectedError string
	}{
		{
			message:    "valid ini file should parse correctly",
			configPath: path.Join("testdata", "ini", "valid"),
		},
		{
			message:    "absent ini file should be ignored",
			configPath: path.Join("testdata", "ini", "missing"),
		},
		{
			message:       "invalid ini file should raise error",
			configPath:    path.Join("testdata", "ini", "invalid"),
			expectedError: "couldn't read testdata/ini/invalid/yab/defaults.ini: testdata/ini/invalid/yab/defaults.ini:2: time: unknown unit foo in duration 3foo",
		},
	}
	for _, tt := range tests {
		os.Setenv(configHomeEnv, tt.configPath)
		parser, _ := newParser()
		err := parseDefaultConfigs(parser)
		if tt.expectedError == "" {
			assert.NoError(t, err, tt.message)
		} else {
			assert.Error(t, err, tt.message)
			assert.Equal(t, err.Error(), tt.expectedError, tt.message)
		}
=======
func TestToGroff(t *testing.T) {
	tests := []struct {
		input    string
		expected string
	}{
		{
			input: `
not a bullet list

	* bullet
	* list

not a bullet list`,
			expected: `
not a bullet list
.PP
.IP \[bu]
bullet
.IP \[bu]
list
.PP
not a bullet list`,
		},

		{
			input: `
beginning

	pre-formatted

middle

	pre-formatted
	still pre-formatted

end`,
			expected: `
beginning
.PP
.nf
.RS
pre-formatted
.RE
.fi
.PP
middle
.PP
.nf
.RS
pre-formatted
.RE
.fi
.nf
.RS
still pre-formatted
.RE
.fi
.PP
end`,
		},
	}

	for _, tt := range tests {
		assert.Equal(t, toGroff(tt.input), tt.expected)
>>>>>>> 864ea7d7
	}
}<|MERGE_RESOLUTION|>--- conflicted
+++ resolved
@@ -362,7 +362,6 @@
 	}
 }
 
-<<<<<<< HEAD
 func TestParseIniFile(t *testing.T) {
 	configHomeEnv := "XDG_CONFIG_HOME"
 	originalConfigHome := os.Getenv(configHomeEnv)
@@ -397,7 +396,9 @@
 			assert.Error(t, err, tt.message)
 			assert.Equal(t, err.Error(), tt.expectedError, tt.message)
 		}
-=======
+	}
+}
+
 func TestToGroff(t *testing.T) {
 	tests := []struct {
 		input    string
@@ -462,6 +463,5 @@
 
 	for _, tt := range tests {
 		assert.Equal(t, toGroff(tt.input), tt.expected)
->>>>>>> 864ea7d7
 	}
 }