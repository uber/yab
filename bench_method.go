--- conflicted
+++ resolved
@@ -35,24 +35,15 @@
 	peerID int
 }
 
-<<<<<<< HEAD
-// benchmarker exposes method to dispatch requests for benchmark.
-type benchmarker interface {
-=======
 // benchmarkCaller exposes method to dispatch requests for benchmark.
 type benchmarkCaller interface {
->>>>>>> 1fb5eb42
 	// Call dispatches a request using the provided transport.
 	Call(transport.Transport) (time.Duration, error)
 }
 
 // warmTransport warms up a transport and returns it. The transport is warmed
 // up by making some number of requests through it.
-<<<<<<< HEAD
-func warmTransport(b benchmarker, opts TransportOptions, resolved resolvedProtocolEncoding, warmupRequests int) (transport.Transport, error) {
-=======
 func warmTransport(b benchmarkCaller, opts TransportOptions, resolved resolvedProtocolEncoding, warmupRequests int) (transport.Transport, error) {
->>>>>>> 1fb5eb42
 	transport, err := getTransport(opts, resolved, opentracing.NoopTracer{})
 	if err != nil {
 		return nil, err
@@ -79,11 +70,7 @@
 
 // warmTransports returns n transports that have been warmed up.
 // No requests may fail during the warmup period.
-<<<<<<< HEAD
-func warmTransports(b benchmarker, n int, tOpts TransportOptions, resolved resolvedProtocolEncoding, warmupRequests int) ([]peerTransport, error) {
-=======
 func warmTransports(b benchmarkCaller, n int, tOpts TransportOptions, resolved resolvedProtocolEncoding, warmupRequests int) ([]peerTransport, error) {
->>>>>>> 1fb5eb42
 	peerFor := peerBalancer(tOpts.Peers)
 	transports := make([]peerTransport, n)
 	errs := make([]error, n)
